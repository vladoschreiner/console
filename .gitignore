# Docker Compose
docker-compose/zk-single-kafka-single

# Misc
.DS_Store
notes.md
<<<<<<< HEAD

# IDEs
.vscode
.idea
*.code-workspace
=======
fixname.sh

# IDEs
**/.vscode
**/.idea
**/*.code-workspace

**/config.yaml
>>>>>>> c9b59ff7
<|MERGE_RESOLUTION|>--- conflicted
+++ resolved
@@ -4,13 +4,6 @@
 # Misc
 .DS_Store
 notes.md
-<<<<<<< HEAD
-
-# IDEs
-.vscode
-.idea
-*.code-workspace
-=======
 fixname.sh
 
 # IDEs
@@ -18,5 +11,4 @@
 **/.idea
 **/*.code-workspace
 
-**/config.yaml
->>>>>>> c9b59ff7
+**/config.yaml