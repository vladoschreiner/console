--- conflicted
+++ resolved
@@ -27,28 +27,16 @@
                 3: "1kB", 6: "1MB", 9: "1GB", 12: "1TB",
             }}
             included={true}
-<<<<<<< HEAD
             tipFormatter={f => {
                 if (f == null) return null;
                 if (f < 3) return 'No change';
                 if (f > 12) return 'Unlimited';
-                return prettyBytesOrNA(this.value) + '/s';
+                const v = Math.round(Math.pow(10, f.clamp(3, 12)));
+                return prettyBytesOrNA(v) + '/s';
             }}
 
-            value={Math.log10(this.value)}
+            value={Math.log10(value)}
             onChange={(n: number) => {
-=======
-            tipFormatter={f => f < 3
-                ? 'No change'
-                : f > 12
-                    ? 'Unlimited'
-                    : prettyBytesOrNA(value) + '/s'}
-
-            value={Math.log10(value)}
-            onChange={sv => {
-                let n = Number(sv.valueOf());
-
->>>>>>> a76f55cc
                 switch (true) {
                     case n < 2.5:
                         this.value = null; return;
