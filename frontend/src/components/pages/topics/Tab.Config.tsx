import React, { Component } from 'react';
import { KafkaError, TopicConfigEntry, Topic } from '../../../state/restInterfaces';
import { Tooltip, Descriptions, Popover, Checkbox, Empty, Typography, Row, Space, Button, Result, Table } from 'antd';
import { observer } from 'mobx-react';
import { uiSettings } from '../../../state/ui';
import topicConfigInfo from '../../../assets/topicConfigInfo.json';
import Paragraph from 'antd/lib/typography/Paragraph';
import '../../../utils/arrayExtensions';
import Icon, { CloseCircleOutlined, HighlightTwoTone } from '@ant-design/icons';
import { uiState } from '../../../state/uiState';
import { DefaultSkeleton, findPopupContainer, OptionGroup, toSafeString } from '../../../utils/tsxUtils';
import { api } from '../../../state/backendApi';
import { prettyBytesOrNA, prettyMilliseconds } from '../../../utils/utils';
import { clone, toJson } from '../../../utils/jsonUtils';
import { LockIcon } from '@primer/octicons-v2-react';
import { appGlobal } from '../../../state/appGlobal';
import { computed } from 'mobx';
import styles from './TabConfig.module.scss';

const { Text } = Typography;

// todo: can we assume that config values for time and bytes will always be provided in the smallest units?
// or is it possible we'll get something like 'segment.hours' instead of 'segment.ms'?

// Full topic configuration
@observer
export class TopicConfiguration extends Component<{ topic: Topic }> {
    render() {
        const renderedError = this.handleError();
        if (renderedError) return renderedError;

        const configEntries = this.configEntries;

        const singleColumn = uiSettings.topicList.configColumns == 1 || configEntries.length < 6;

        let descriptions: JSX.Element;
        if (singleColumn) {
            // Single column
            descriptions = this.renderConfigList(configEntries);
        } else {
            // Double column
            const middle = Math.ceil(configEntries.length / 2);
            const first = configEntries.slice(0, middle);
            const second = configEntries.slice(middle);

            descriptions = (
                <div style={{ display: 'flex', flexWrap: 'wrap', gap: '2em' }}>
                    {this.renderConfigList(first)}
                    {this.renderConfigList(second)}
                </div>
            );
        }

        return (
            <>
                <ConfigDisplaySettings />
                {descriptions}
            </>
        );
    }

    renderConfigList(configEntries: TopicConfigEntry[]): JSX.Element {
        const columns = [
            { title: 'Configuration', dataIndex: 'name', render: (text: string) => <span className={styles.name}>{text}</span> },
            { title: 'Value', dataIndex: 'value', render: (_: unknown, record: Partial<TopicConfigEntry>) => FormatConfigValue(record.name as string, record.value as string, uiSettings.topicList.valueDisplay) },
            { title: 'Type', dataIndex: 'type', render: (text: string) => <span className={styles.type}>{text?.toLowerCase()}</span> },
            {
                title: 'Source',
                dataIndex: 'source',
                render: (text: string) =>
                    text
                        .toLowerCase()
                        .split('_')
                        .map((s) => s.replace(/^\w/, (c) => c.toUpperCase()))
                        .join(' '),
            },
        ];
        return (
            <Table
                rowKey="name"
                dataSource={configEntries.map(filterRedundantSynonyms)}
                childrenColumnName="synonyms"
                columns={columns}
                rowClassName={(record) => (record.isExplicitlySet ? styles.overidden : styles.default)}
            />
        );
    }

    @computed get configEntries(): TopicConfigEntry[] {
        const config = api.topicConfig.get(this.props.topic.topicName);
        if (config == null) return [];

        return config.configEntries
            .filter((e) => (uiSettings.topicList.propsFilter == 'onlyChanged' ? !e.isExplicitlySet : true))
            .sort((a, b) => {
                switch (uiSettings.topicList.propsOrder) {
                    case 'default':
                        return 0;
                    case 'alphabetical':
                        return a.name.localeCompare(b.name);
                    case 'changedFirst':
                        if (uiSettings.topicList.propsOrder != 'changedFirst') return 0;
                        const v1 = a.isExplicitlySet ? 1 : 0;
                        const v2 = b.isExplicitlySet ? 1 : 0;
                        return v1 - v2;
                }
            });
    }

    handleError(): JSX.Element | null {
        const config = api.topicConfig.get(this.props.topic.topicName);
        if (config === undefined) return DefaultSkeleton; // still loading
        if (config && config.error) return this.renderKafkaError(this.props.topic.topicName, config.error);

        if (config === null || config.configEntries.length == 0) {
            // config===null should never happen, so we catch it together with empty
            const desc = (
                <>
                    <Text type="secondary" strong style={{ fontSize: '125%' }}>
                        No config entries
                    </Text>
                    <br />
                </>
            );
            return <Empty description={desc} />;
        }
        return null;
    }

    renderKafkaError(topicName: string, error: KafkaError) {
        return (
            <div style={{ marginBottom: '2em', display: 'flex', flexDirection: 'column', alignItems: 'center' }}>
                <div style={{ maxWidth: '800px', display: 'flex', flexDirection: 'column' }}>
                    <Result
                        style={{ margin: 0, padding: 0, marginTop: '1em' }}
                        status="error"
                        title="Kafka Error"
                        subTitle={
                            <>
                                Kowl received the following error while fetching the configuration for topic <Text code>{topicName}</Text> from Kafka:
                            </>
                        }
                    ></Result>
                    <div style={{ margin: '1.5em 0', marginTop: '1em' }}>
                        <div className="codeBox w100" style={{ padding: '0.5em 1em' }}>
                            {toJson(error, 4)}
                        </div>
                    </div>
                    <Button type="primary" size="large" onClick={() => appGlobal.onRefresh()} style={{ width: '12em', margin: '0', alignSelf: 'center' }}>
                        Retry
                    </Button>
                </div>
            </div>
        );
    }
}

const ConfigDisplaySettings = observer(() => (
    <div
        style={{
            marginLeft: '1px',
            marginBottom: '1.5em',
            display: 'flex',
            flexWrap: 'wrap',
            gap: '2em',
            rowGap: '1em',
        }}
    >
        <OptionGroup
            label="Formatting"
            options={{
                Friendly: 'friendly',
                Raw: 'raw',
            }}
            value={uiSettings.topicList.valueDisplay}
            onChange={(s) => (uiSettings.topicList.valueDisplay = s)}
        />

        <OptionGroup
            label="Filter"
            options={{
                'Show All': 'all',
                'Only Changed': 'onlyChanged',
            }}
            value={uiSettings.topicList.propsFilter}
            onChange={(s) => (uiSettings.topicList.propsFilter = s)}
        />

        <OptionGroup
            label="Sort"
            options={{
                None: 'default',
                Alphabetical: 'alphabetical',
                'Changed First': 'changedFirst',
            }}
            value={uiSettings.topicList.propsOrder}
            onChange={(s) => (uiSettings.topicList.propsOrder = s)}
        />

        <OptionGroup
            label="Display Columns"
            options={{
                Single: 1,
                Double: 2,
            }}
            value={uiSettings.topicList.configColumns}
            onChange={(s) => (uiSettings.topicList.configColumns = s)}
        />
    </div>
));

const markerIcon = <HighlightTwoTone twoToneColor="#1890ff" style={{ fontSize: '1.5em', marginRight: '.25em' }} />;

export const FavoritePopover = (configEntry: TopicConfigEntry, children: React.ReactNode) => {
    const name = configEntry.name;
    const favs = uiState.topicSettings.favConfigEntries;
    const isFav = favs.includes(name);
    const toggleFav = isFav ? () => favs.splice(favs.indexOf(name), 1) : () => favs.push(name);

    const infoEntry = topicConfigInfo.find((e) => e.Name == name);

    const popupContent = (
        <div>
            <Paragraph style={{ maxWidth: '400px' }}>
                <b>Description</b>
                <br />
                <Text>{infoEntry ? infoEntry.Description : "Config property '" + name + "' unknown"}</Text>
            </Paragraph>

            <Checkbox children="Show this setting in 'Quick Info'" checked={isFav} onChange={() => toggleFav()} />
        </div>
    );

    return (
        <Popover
            key={configEntry.name}
            placement="right"
            trigger="click"
            title={
                <>
                    Config <Text code>{name}</Text>
                </>
            }
            content={popupContent}
        >
            <div className="hoverLink" style={{ display: 'flex', verticalAlign: 'middle', cursor: 'pointer' }}>
                {children}
                {/* <div style={{ flexGrow: 1 }} /> */}
            </div>
        </Popover>
    );
};

function DataName(configEntry: TopicConfigEntry) {
    return FavoritePopover(configEntry, configEntry.name);
}

export function DataValue(name: string, value: string, isDefault: boolean, formatType: 'friendly' | 'raw' | 'both') {
    value = FormatConfigValue(name, value, formatType);

    if (isDefault) return <code>{value}</code>;

    return (
        <Tooltip title="Value is different from the default" getPopupContainer={findPopupContainer}>
            <div>
                {markerIcon}
                <code>{value}</code>
            </div>
        </Tooltip>
    );
}

export function FormatConfigValue(name: string, value: string, formatType: 'friendly' | 'raw' | 'both'): string {
    let suffix: string;

    switch (formatType) {
        case 'friendly':
            suffix = '';
            break;
        case 'both':
            suffix = ' (' + value + ')';
            break;

        case 'raw':
        default:
            return value;
    }

    //
    // String
    //
    if (name == "advertised.listeners" || name == "listener.security.protocol.map" || name == "listeners") {
        const listeners = value.split(',');
        return listeners.length > 1
            ? "\n" + listeners.join('\n')
            : listeners.join('\n');
    }


<<<<<<< HEAD
    if (value == null || value == '' || value == '0' || Number.isNaN(num)) return value;
=======
    //
    // Numeric
    //
    const num = Number(value);
    if (value == null || value == "" || value == "0" || Number.isNaN(num))
        return value;
>>>>>>> a76f55cc

    // Special cases
    if (name == 'flush.messages' && num > Math.pow(2, 60)) return 'Never' + suffix; // messages between each fsync

    if (name.endsWith('.bytes.per.second')) {
        if (num >= Number.MAX_SAFE_INTEGER) return 'Infinite' + suffix;
        return prettyBytesOrNA(num) + '/s' + suffix;
    }

    // Time
<<<<<<< HEAD
    const endsWithSeconds = name.endsWith('.seconds');
    if (name.endsWith('.ms') || endsWithSeconds) {
        if (num > Number.MAX_SAFE_INTEGER || num == -1) return 'Infinite' + suffix;
        // Convert into a readable format
        const ms = endsWithSeconds ? num * 1000 : num;
=======
    const timeExtensions: [string, number][] = [
        // name ending -> conversion to milliseconds
        [".ms", 1],
        [".seconds", 1000],
        [".minutes", 60 * 1000],
        [".hours", 60 * 60 * 1000],
        [".days", 24 * 60 * 60 * 1000],
    ]
    for (const [ext, msFactor] of timeExtensions) {
        if (!name.endsWith(ext)) continue;
        if (num > Number.MAX_SAFE_INTEGER || num == -1) return "Infinite" + suffix;

        const ms = num * msFactor;
>>>>>>> a76f55cc
        return prettyMilliseconds(ms, { verbose: true }) + suffix;
    }

    // Bytes
    if (name.endsWith('.bytes') || name.endsWith('.buffer.size') || name.endsWith('.replication.throttled.rate') || name.endsWith('.reassignment.throttled.rate')) {
        if (num < 0 || num >= Number.MAX_VALUE) return 'Infinite' + suffix;
        return prettyBytesOrNA(num) + suffix;
    }

    // Ratio
    if (name.endsWith('.ratio')) {
        return (num * 100).toLocaleString() + '%';
    }

    return value;
}

function filterRedundantSynonyms({ synonyms, ...rest }: TopicConfigEntry): Partial<TopicConfigEntry> {
    if (synonyms?.length <= 1) {
        return rest;
    }

    return { ...rest, synonyms: synonyms.slice(1)}
}<|MERGE_RESOLUTION|>--- conflicted
+++ resolved
@@ -297,16 +297,12 @@
     }
 
 
-<<<<<<< HEAD
-    if (value == null || value == '' || value == '0' || Number.isNaN(num)) return value;
-=======
     //
     // Numeric
     //
     const num = Number(value);
     if (value == null || value == "" || value == "0" || Number.isNaN(num))
         return value;
->>>>>>> a76f55cc
 
     // Special cases
     if (name == 'flush.messages' && num > Math.pow(2, 60)) return 'Never' + suffix; // messages between each fsync
@@ -317,13 +313,6 @@
     }
 
     // Time
-<<<<<<< HEAD
-    const endsWithSeconds = name.endsWith('.seconds');
-    if (name.endsWith('.ms') || endsWithSeconds) {
-        if (num > Number.MAX_SAFE_INTEGER || num == -1) return 'Infinite' + suffix;
-        // Convert into a readable format
-        const ms = endsWithSeconds ? num * 1000 : num;
-=======
     const timeExtensions: [string, number][] = [
         // name ending -> conversion to milliseconds
         [".ms", 1],
@@ -337,7 +326,6 @@
         if (num > Number.MAX_SAFE_INTEGER || num == -1) return "Infinite" + suffix;
 
         const ms = num * msFactor;
->>>>>>> a76f55cc
         return prettyMilliseconds(ms, { verbose: true }) + suffix;
     }
 
