--- conflicted
+++ resolved
@@ -1,4 +1,3 @@
-<<<<<<< HEAD
 import React, { Component } from 'react';
 import { KafkaError, ConfigEntry, Topic } from '../../../state/restInterfaces';
 import { Tooltip, Popover, Checkbox, Empty, Typography, Button, Result } from 'antd';
@@ -13,39 +12,10 @@
 import { api } from '../../../state/backendApi';
 import { toJson } from '../../../utils/jsonUtils';
 import { appGlobal } from '../../../state/appGlobal';
-import { computed } from 'mobx';
+import { computed, makeObservable } from 'mobx';
 import { formatConfigValue } from '../../../utils/formatters/ConfigValueFormatter';
 import { ConfigList } from '../../misc/ConfigList';
-=======
-import React, { Component } from "react";
-import { KafkaError, TopicConfigEntry, Topic } from "../../../state/restInterfaces";
-import {
-    Tooltip,
-    Descriptions,
-    Popover,
-    Checkbox,
-    Empty,
-    Typography,
-    Row,
-    Space,
-    Button,
-    Result
-} from "antd";
-import { observer } from "mobx-react";
-import { uiSettings } from "../../../state/ui";
-import topicConfigInfo from "../../../assets/topicConfigInfo.json";
-import Paragraph from "antd/lib/typography/Paragraph";
-import "../../../utils/arrayExtensions";
-import Icon, { CloseCircleOutlined, HighlightTwoTone } from '@ant-design/icons';
-import { uiState } from "../../../state/uiState";
-import { DefaultSkeleton, findPopupContainer, OptionGroup, toSafeString } from "../../../utils/tsxUtils";
-import { api } from "../../../state/backendApi";
 import { prettyBytesOrNA, prettyMilliseconds } from "../../../utils/utils";
-import { clone, toJson } from "../../../utils/jsonUtils";
-import { LockIcon } from "@primer/octicons-v2-react";
-import { appGlobal } from "../../../state/appGlobal";
-import { computed, makeObservable } from "mobx";
->>>>>>> 4a85e175
 
 const { Text } = Typography;
 
@@ -79,7 +49,7 @@
         if (config == null) return [];
 
         return config.configEntries
-            .sort((a, b) => {
+            .slice().sort((a, b) => {
                 switch (uiSettings.topicList.propsOrder) {
                     case 'default':
                         return 0;
@@ -169,7 +139,7 @@
             onChange={(s) => (uiSettings.topicList.valueDisplay = s)}
         />
 
-       <OptionGroup
+        <OptionGroup
             label="Sort"
             options={{
                 None: 'default',
