{
    "name": "frontend",
    "version": "0.1.0",
    "private": true,
    "proxy": "http://localhost:9090",
    "homepage": ".",

    "engineStrict": true,
    "dependencies": {
        "@ant-design/icons": "^4.6.4",
        "@heroicons/react": "^1.0.1",
        "@monaco-editor/react": "^4.3.1",
        "@primer/octicons-react": "^15.2.0",
        "@primer/octicons-v2-react": "0.0.0-192826d",
        "antd": "^4.15.3",
        "array-move": "^3.0.1",
        "customize-cra": "^1.0.0",
        "dayjs": "^1.10.4",
        "deepmerge": "^4.2.2",
        "framer-motion": "^4.1.11",
        "mobx": "^6.3.9",
        "mobx-react": "^7.2.1",
        "moment": "^2.29.1",
        "monaco-editor": "^0.31.1",
        "monaco-proto-lint": "0.0.1",
        "monaco-yaml": "^3.2.1",
        "npm-force-resolutions": "^0.0.10",
        "pretty-bytes": "^5.6.0",
        "pretty-ms": "^7.0.1",
        "prismjs": "^1.24.0",
        "query-string": "^7.0.1",
        "react": "^17.0.2",
        "react-app-rewired": "^2.1.8",
        "react-beautiful-dnd": "^13.1.0",
        "react-css-transition-replace": "^4.0.5",
        "react-dom": "^17.0.2",
        "react-draggable": "^4.4.3",
        "react-highlight-words": "^0.17.0",
        "react-json-view": "^1.21.3",
        "react-markdown": "^6.0.1",
        "react-router-dom": "^5.2.0",
        "react-scripts": "^4.0.3",
        "react-simple-code-editor": "^0.11.0",
        "react-syntax-highlighter": "^15.4.3",
        "rehype-highlight": "^4.1.0",
        "remark-emoji": "^2.2.0",
        "remark-gfm": "^1.0.0",
        "remark-prism": "^1.3.6",
        "stacktrace-js": "^2.0.2"
    },
    "scripts": {
        "start": "cross-env BROWSER=none SKIP_PREFLIGHT_CHECK=true   react-app-rewired start ",
        "start2": "cross-env REACT_APP_BUSINESS=true NODE_OPTIONS=--openssl-legacy-provider react-app-rewired start",
        "build": "cross-env NODE_OPTIONS=--openssl-legacy-provider react-app-rewired build",
        "buildLocalTest": "cross-env REACT_APP_BUSINESS=true REACT_APP_KOWL_GIT_SHA=abc123 REACT_APP_KOWL_GIT_REF=local REACT_APP_KOWL_TIMESTAMP=32503680000 REACT_APP_DEV_HINT=true react-app-rewired build",
        "test": "react-app-rewired test",
        "eject": "react-scripts eject",
        "test-interpreter-code": "ts-node --project src/utils/interpreter/tsconfig.json src/utils/interpreter/findFunction.test.ts",
        "preinstall": "npx npm-force-resolutions"
    },
    "devDependencies": {
        "@babel/plugin-proposal-logical-assignment-operators": "^7.16.5",
        "@babel/plugin-proposal-nullish-coalescing-operator": "^7.16.5",
        "@babel/preset-env": "^7.16.5",
        "@testing-library/jest-dom": "^5.12.0",
        "@testing-library/react": "^11.2.6",
        "@types/jest": "26.0.23",
        "@types/node": "^15.0.1",
        "@types/prismjs": "^1.16.6",
        "@types/react": "^17.0.4",
        "@types/react-beautiful-dnd": "^13.0.0",
        "@types/react-css-transition-replace": "^2.1.3",
        "@types/react-dom": "^17.0.3",
        "@types/react-highlight-words": "^0.16.2",
        "@types/react-router-dom": "^5.1.7",
        "@types/react-syntax-highlighter": "^13.5.0",
        "@typescript-eslint/eslint-plugin": "^4.22.0",
        "@typescript-eslint/parser": "^4.22.0",
        "cross-env": "^7.0.3",
<<<<<<< HEAD
        "sass": "^1.45.0",
        "ts-node": "^10.4.0",
        "typescript": "^4.5.4"
    },
    "browserslist": {
        "production": [
            ">0.2%",
            "not dead",
            "not op_mini all"
        ],
        "development": [
            "last 1 chrome version",
            "last 1 firefox version",
            "last 1 safari version"
        ]
=======
        "sass": "^1.43.4",
        "ts-node": "^9.1.1",
        "typescript": "^4.2.4"
    },
    "resolutions": {
        "immer": "9.0.7"
>>>>>>> 0e7d7d54
    }
}<|MERGE_RESOLUTION|>--- conflicted
+++ resolved
@@ -77,7 +77,6 @@
         "@typescript-eslint/eslint-plugin": "^4.22.0",
         "@typescript-eslint/parser": "^4.22.0",
         "cross-env": "^7.0.3",
-<<<<<<< HEAD
         "sass": "^1.45.0",
         "ts-node": "^10.4.0",
         "typescript": "^4.5.4"
@@ -93,13 +92,8 @@
             "last 1 firefox version",
             "last 1 safari version"
         ]
-=======
-        "sass": "^1.43.4",
-        "ts-node": "^9.1.1",
-        "typescript": "^4.2.4"
     },
     "resolutions": {
         "immer": "9.0.7"
->>>>>>> 0e7d7d54
     }
 }